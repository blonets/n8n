--- conflicted
+++ resolved
@@ -60,12 +60,8 @@
 				info: createInfoBoxRenderer({
 					name: '$pageCount',
 					returnType: 'number',
-<<<<<<< HEAD
-					description: i18n.rootVars.$pageCount,
-=======
 					docURL: 'https://docs.n8n.io/code/builtin/http-node-variables/',
 					description: i18n.baseText('codeNodeEditor.completer.$pageCount'),
->>>>>>> 75408b01
 				}),
 			},
 			{
@@ -73,14 +69,9 @@
 				section: RECOMMENDED_SECTION,
 				info: createInfoBoxRenderer({
 					name: '$response',
-<<<<<<< HEAD
-					returnType: 'object',
-					description: i18n.rootVars.$response,
-=======
 					returnType: 'HTTPResponse',
 					docURL: 'https://docs.n8n.io/code/builtin/http-node-variables/',
 					description: i18n.baseText('codeNodeEditor.completer.$response'),
->>>>>>> 75408b01
 				}),
 			},
 			{
@@ -89,12 +80,8 @@
 				info: createInfoBoxRenderer({
 					name: '$request',
 					returnType: 'object',
-<<<<<<< HEAD
-					description: i18n.rootVars.$request,
-=======
 					docURL: 'https://docs.n8n.io/code/builtin/http-node-variables/',
 					description: i18n.baseText('codeNodeEditor.completer.$request'),
->>>>>>> 75408b01
 				}),
 			},
 		];
