<template>
	<div class="node-view-root">
		<div
			class="node-view-wrapper"
			:class="workflowClasses"
			@touchstart="mouseDown"
			@touchend="mouseUp"
			@touchmove="mouseMoveNodeWorkflow"
			@mousedown="mouseDown"
			v-touch:tap="touchTap"
			@mouseup="mouseUp"
			@wheel="wheelScroll"
			>
			<div id="node-view-background" class="node-view-background" :style="backgroundStyle"></div>
			<div id="node-view" class="node-view" :style="workflowStyle">
				<node
				v-for="nodeData in nodes"
				@duplicateNode="duplicateNode"
				@deselectAllNodes="deselectAllNodes"
				@deselectNode="nodeDeselectedByName"
				@nodeSelected="nodeSelectedByName"
				@removeNode="removeNode"
				@runWorkflow="runWorkflow"
				:id="'node-' + getNodeIndex(nodeData.name)"
				:key="getNodeIndex(nodeData.name)"
				:name="nodeData.name"
				:isReadOnly="isReadOnly"
				:instance="instance"
				></node>
			</div>
		</div>
		<DataDisplay @valueChanged="valueChanged"/>
		<div v-if="!createNodeActive && !isReadOnly" class="node-creator-button" title="Add Node" @click="openNodeCreator">
			<el-button icon="el-icon-plus" circle></el-button>
		</div>
		<node-creator
			:active="createNodeActive"
			@nodeTypeSelected="nodeTypeSelected"
			@closeNodeCreator="closeNodeCreator"
			></node-creator>
		<div :class="{ 'zoom-menu': true, expanded: !sidebarMenuCollapsed }">
			<button @click="setZoom('in')" class="button-white" title="Zoom In">
				<font-awesome-icon icon="search-plus"/>
			</button>
			<button @click="setZoom('out')" class="button-white" title="Zoom Out">
				<font-awesome-icon icon="search-minus"/>
			</button>
			<button
				v-if="nodeViewScale !== 1"
				@click="setZoom('reset')"
				class="button-white"
				title="Reset Zoom"
				>
				<font-awesome-icon icon="undo" title="Reset Zoom"/>
			</button>
		</div>
		<div class="workflow-execute-wrapper" v-if="!isReadOnly">
			<el-button
				type="text"
				@click.stop="runWorkflow()"
				class="workflow-run-button"
				:class="{'running': workflowRunning}"
				:disabled="workflowRunning"
				:title="$translateBase('nodeView.executesTheWorkflowFromTheStartOrWebhookNode')"
			>
				<div class="run-icon">
					<font-awesome-icon icon="spinner" spin v-if="workflowRunning"/>
					<font-awesome-icon icon="play-circle" v-else/>
				</div>

				{{runButtonText}}
			</el-button>

			<el-button
				v-if="workflowRunning === true && !executionWaitingForWebhook"
				circle
				type="text"
				@click.stop="stopExecution()"
				class="stop-execution"
				:title="stopExecutionInProgress ? $translateBase('nodeView.stoppingCurrentExecution') :$translateBase('nodeView.stopCurrentExecution')"
			>
				<font-awesome-icon icon="stop" :class="{'fa-spin': stopExecutionInProgress}"/>
			</el-button>
			<el-button
				v-if="workflowRunning === true && executionWaitingForWebhook === true"
				circle
				type="text"
				@click.stop="stopWaitingForWebhook()"
				class="stop-execution"
				title="Stop waiting for Webhook call"
			>
				<font-awesome-icon icon="stop" :class="{'fa-spin': stopExecutionInProgress}"/>
			</el-button>
			<el-button
				v-if="!isReadOnly && workflowExecution && !workflowRunning"
				circle
				type="text"
				@click.stop="clearExecutionData()"
				class="clear-execution"
				title="Deletes the current Execution Data."
			>
				<font-awesome-icon icon="trash" class="clear-execution-icon" />
			</el-button>
		</div>
		<Modals />
	</div>
</template>

<script lang="ts">
import Vue from 'vue';
import {
	OverlaySpec,
} from 'jsplumb';
import { MessageBoxInputData } from 'element-ui/types/message-box';
import { jsPlumb, Endpoint, OnConnectionBindInfo } from 'jsplumb';
import { NODE_NAME_PREFIX, PLACEHOLDER_EMPTY_WORKFLOW_ID } from '@/constants';
import { copyPaste } from '@/components/mixins/copyPaste';
import { externalHooks } from '@/components/mixins/externalHooks';
import { genericHelpers } from '@/components/mixins/genericHelpers';
import { mouseSelect } from '@/components/mixins/mouseSelect';
import { moveNodeWorkflow } from '@/components/mixins/moveNodeWorkflow';
import { restApi } from '@/components/mixins/restApi';
import { showMessage } from '@/components/mixins/showMessage';
import { titleChange } from '@/components/mixins/titleChange';

import { workflowHelpers } from '@/components/mixins/workflowHelpers';
import { workflowRun } from '@/components/mixins/workflowRun';

import DataDisplay from '@/components/DataDisplay.vue';
import Modals from '@/components/Modals.vue';
import Node from '@/components/Node.vue';
import NodeCreator from '@/components/NodeCreator.vue';
import NodeSettings from '@/components/NodeSettings.vue';
import RunData from '@/components/RunData.vue';

import mixins from 'vue-typed-mixins';
import { v4 as uuidv4} from 'uuid';
import axios from 'axios';
import {
	IConnection,
	IConnections,
	IDataObject,
	INode,
	INodeConnections,
	INodeIssues,
	INodeTypeDescription,
	IRunData,
	NodeInputConnections,
	NodeHelpers,
	Workflow,
	IRun,
} from 'n8n-workflow';
import {
	IConnectionsUi,
	IExecutionResponse,
	IExecutionsStopData,
	IN8nUISettings,
	IStartRunData,
	IWorkflowDb,
	IWorkflowData,
	INodeUi,
	IRunDataUi,
	IUpdateInformation,
	IWorkflowDataUpdate,
	XYPositon,
	IPushDataExecutionFinished,
	ITag,
} from '../Interface';
import { addNodeTranslations } from '@/i18n/i18n';
import { mapGetters } from 'vuex';

export default mixins(
	copyPaste,
	externalHooks,
	genericHelpers,
	mouseSelect,
	moveNodeWorkflow,
	restApi,
	showMessage,
	titleChange,
	workflowHelpers,
	workflowRun,
)
	.extend({
		name: 'NodeView',
		components: {
			DataDisplay,
			Modals,
			Node,
			NodeCreator,
			NodeSettings,
			RunData,
		},
		errorCaptured: (err, vm, info) => {
			console.error('errorCaptured'); // eslint-disable-line no-console
			console.error(err); // eslint-disable-line no-console
		},
		watch: {
			// Listen to route changes and load the workflow accordingly
			'$route': 'initView',
			activeNode () {
				// When a node gets set as active deactivate the create-menu
				this.createNodeActive = false;
			},
			nodes: {
				async handler (value, oldValue) {
					// Load a workflow
					let workflowId = null as string | null;
					if (this.$route && this.$route.params.name) {
						workflowId = this.$route.params.name;
					}
				},
				deep: true,
			},
			connections: {
				async handler (value, oldValue) {
					// Load a workflow
					let workflowId = null as string | null;
					if (this.$route && this.$route.params.name) {
						workflowId = this.$route.params.name;
					}
				},
				deep: true,
			},
		},
		async beforeRouteLeave(to, from, next) {
			const result = this.$store.getters.getStateIsDirty;
			if(result) {
				const importConfirm = await this.confirmMessage(
					this.$translateBase('nodeView.confirmMessage.beforeRouteLeave.message'),
					this.$translateBase('nodeView.confirmMessage.beforeRouteLeave.headline'),
					'warning',
					this.$translateBase('nodeView.confirmMessage.beforeRouteLeave.confirmButtonText'),
					this.$translateBase('nodeView.confirmMessage.beforeRouteLeave.cancelButtonText'),
				);
				if (importConfirm === false) {
					next(false);
				} else {
					// Prevent other popups from displaying
					this.$store.commit('setStateDirty', false);
					next();
				}
			} else {
				next();
			}
		},
		computed: {
			...mapGetters('ui', [
				'sidebarMenuCollapsed',
			]),
			activeNode (): INodeUi | null {
				return this.$store.getters.activeNode;
			},
			executionWaitingForWebhook (): boolean {
				return this.$store.getters.executionWaitingForWebhook;
			},
			lastSelectedNode (): INodeUi {
				return this.$store.getters.lastSelectedNode;
			},
			connections (): IConnectionsUi {
				return this.$store.getters.allConnections;
			},
			nodes (): INodeUi[] {
				return this.$store.getters.allNodes;
			},
			runButtonText (): string {
				if (this.workflowRunning === false) {
					return this.$translateBase('nodeView.runButtonText.executeWorkflow');
				}

				if (this.executionWaitingForWebhook === true) {
					return this.$translateBase('nodeView.runButtonText.waitingForWebhookCall');
				}

				return this.$translateBase('nodeView.runButtonText.executingWorkflow');
			},
			workflowStyle (): object {
				const offsetPosition = this.$store.getters.getNodeViewOffsetPosition;
				return {
					left: offsetPosition[0] + 'px',
					top: offsetPosition[1] + 'px',
				};
			},
			backgroundStyle (): object {
				const offsetPosition = this.$store.getters.getNodeViewOffsetPosition;
				return {
					'transform': `scale(${this.nodeViewScale})`,
					'background-position': `right ${-offsetPosition[0]}px bottom ${-offsetPosition[1]}px`,
				};
			},
			workflowClasses () {
				const returnClasses = [];
				if (this.ctrlKeyPressed === true) {
					if (this.$store.getters.isNodeViewMoveInProgress === true) {
						returnClasses.push('move-in-process');
					} else {
						returnClasses.push('move-active');
					}
				}
				if (this.selectActive || this.ctrlKeyPressed === true) {
					// Makes sure that nothing gets selected while select or move is active
					returnClasses.push('do-not-select');
				}
				return returnClasses;
			},
			workflowExecution (): IExecutionResponse | null {
				return this.$store.getters.getWorkflowExecution;
			},
			workflowRunning (): boolean {
				return this.$store.getters.isActionActive('workflowRunning');
			},
		},
		data () {
			return {
				createNodeActive: false,
				instance: jsPlumb.getInstance(),
				lastClickPosition: [450, 450] as XYPositon,
				nodeViewScale: 1,
				ctrlKeyPressed: false,
				stopExecutionInProgress: false,
			};
		},
		beforeDestroy () {
			// Make sure the event listeners get removed again else we
			// could add up with them registred multiple times
			document.removeEventListener('keydown', this.keyDown);
			document.removeEventListener('keyup', this.keyUp);
		},
		methods: {
			clearExecutionData () {
				this.$store.commit('setWorkflowExecutionData', null);
				this.updateNodesExecutionIssues();
			},
			openNodeCreator () {
				this.createNodeActive = true;
				this.$externalHooks().run('nodeView.createNodeActiveChanged', { source: 'add_node_button' });
			},
			async openExecution (executionId: string) {
				this.resetWorkspace();

				let data: IExecutionResponse | undefined;
				try {
					data = await this.restApi().getExecution(executionId);
				} catch (error) {
					this.$showError(
						error,
						this.$translateBase('nodeView.showError.openExecution.title'),
						this.$translateBase('nodeView.showError.openExecution.message', { colon: true }),
					);
					return;
				}

				if (data === undefined) {
					throw new Error(`Execution with id "${executionId}" could not be found!`);
				}

				this.$store.commit('setWorkflowName', {newName: data.workflowData.name, setStateDirty: false});
				this.$store.commit('setWorkflowId', PLACEHOLDER_EMPTY_WORKFLOW_ID);

				this.$store.commit('setWorkflowExecutionData', data);

				await this.addNodes(JSON.parse(JSON.stringify(data.workflowData.nodes)), JSON.parse(JSON.stringify(data.workflowData.connections)));

				this.$externalHooks().run('execution.open', { workflowId: data.workflowData.id, workflowName: data.workflowData.name, executionId });
			},
			async openWorkflow (workflowId: string) {
				this.resetWorkspace();

				let data: IWorkflowDb | undefined;
				try {
					data = await this.restApi().getWorkflow(workflowId);
				} catch (error) {
					this.$showError(
						error,
						this.$translateBase('nodeView.showError.openWorkflow.title'),
						this.$translateBase('nodeView.showError.openWorkflow.message', { colon: true }),
					);
					return;
				}

				if (data === undefined) {
					throw new Error(`Workflow with id "${workflowId}" could not be found!`);
				}

				this.$store.commit('setActive', data.active || false);
				this.$store.commit('setWorkflowId', workflowId);
				this.$store.commit('setWorkflowName', {newName: data.name, setStateDirty: false});
				this.$store.commit('setWorkflowSettings', data.settings || {});

				const tags = (data.tags || []) as ITag[];
				this.$store.commit('tags/upsertTags', tags);

				const tagIds = tags.map((tag) => tag.id);
				this.$store.commit('setWorkflowTagIds', tagIds || []);

				await this.addNodes(data.nodes, data.connections);

				this.$store.commit('setStateDirty', false);

				this.$externalHooks().run('workflow.open', { workflowId, workflowName: data.name });

				return data;
			},
			touchTap (e: MouseEvent | TouchEvent) {
				if (this.isTouchDevice) {
					this.mouseDown(e);
				}
			},
			mouseDown (e: MouseEvent | TouchEvent) {
				// Save the location of the mouse click
				const position = this.getMousePosition(e);
				const offsetPosition = this.$store.getters.getNodeViewOffsetPosition;
				this.lastClickPosition[0] = position.x - offsetPosition[0];
				this.lastClickPosition[1] = position.y - offsetPosition[1];

				this.mouseDownMouseSelect(e as MouseEvent);
				this.mouseDownMoveWorkflow(e as MouseEvent);

				// Hide the node-creator
				this.createNodeActive = false;
			},
			mouseUp (e: MouseEvent) {
				this.mouseUpMouseSelect(e);
				this.mouseUpMoveWorkflow(e);
			},
			wheelScroll (e: WheelEvent) {
				//* Control + scroll zoom
				if (e.ctrlKey) {
					if (e.deltaY > 0) {
						this.setZoom('out');
					} else {
						this.setZoom('in');
					}

					e.preventDefault();
					return;
				}
				this.wheelMoveWorkflow(e);
			},
			keyUp (e: KeyboardEvent) {
				if (e.key === this.controlKeyCode) {
					this.ctrlKeyPressed = false;
				}
			},
			async keyDown (e: KeyboardEvent) {
				// @ts-ignore
				const path = e.path || (e.composedPath && e.composedPath());

				// Check if the keys got emitted from a message box or from something
				// else which should ignore the default keybindings
				for (let index = 0; index < path.length; index++) {
					if (path[index].className && typeof path[index].className === 'string' && (
						path[index].className.includes('el-message-box') || path[index].className.includes('ignore-key-press')
					)) {
						return;
					}
				}
				const anyModalsOpen = this.$store.getters['ui/anyModalsOpen'];
				if (anyModalsOpen) {
					return;
				}

				if (e.key === 'd') {
					this.callDebounced('deactivateSelectedNode', 350);
				} else if (e.key === 'Delete') {
					e.stopPropagation();
					e.preventDefault();

					this.callDebounced('deleteSelectedNodes', 500);
				} else if (e.key === 'Escape') {
					this.createNodeActive = false;
					this.$store.commit('setActiveNode', null);
				} else if (e.key === 'Tab') {
					this.createNodeActive = !this.createNodeActive && !this.isReadOnly;
				} else if (e.key === this.controlKeyCode) {
					this.ctrlKeyPressed = true;
				} else if (e.key === 'F2') {
					const lastSelectedNode = this.lastSelectedNode;
					if (lastSelectedNode !== null) {
						this.callDebounced('renameNodePrompt', 1500, lastSelectedNode.name);
					}
				} else if (e.key === '+') {
					this.callDebounced('setZoom', 300, 'in');
				} else if (e.key === '-') {
					this.callDebounced('setZoom', 300, 'out');
				} else if ((e.key === '0') && (this.isCtrlKeyPressed(e) === true)) {
					this.callDebounced('setZoom', 300, 'reset');
				} else if ((e.key === 'a') && (this.isCtrlKeyPressed(e) === true)) {
					// Select all nodes
					e.stopPropagation();
					e.preventDefault();

					this.callDebounced('selectAllNodes', 1000);
				} else if ((e.key === 'c') && (this.isCtrlKeyPressed(e) === true)) {
					this.callDebounced('copySelectedNodes', 1000);
				} else if ((e.key === 'x') && (this.isCtrlKeyPressed(e) === true)) {
					// Cut nodes
					e.stopPropagation();
					e.preventDefault();

					this.callDebounced('cutSelectedNodes', 1000);
				} else if (e.key === 'o' && this.isCtrlKeyPressed(e) === true) {
					// Open workflow dialog
					e.stopPropagation();
					e.preventDefault();

					this.$store.dispatch('ui/openWorklfowOpenModal');
				} else if (e.key === 'n' && this.isCtrlKeyPressed(e) === true && e.altKey === true) {
					// Create a new workflow
					e.stopPropagation();
					e.preventDefault();

					if (this.$router.currentRoute.name === 'NodeViewNew') {
						this.$root.$emit('newWorkflow');
					} else {
						this.$router.push({ name: 'NodeViewNew' });
					}

					this.$showMessage({
<<<<<<< HEAD
						title: this.$translateBase('nodeView.showMessage.keyDown.title'),
						message: this.$translateBase('nodeView.showMessage.keyDown.message'),
=======
						title: 'Workflow created',
						message: 'A new workflow got created!',
>>>>>>> 6ade0a00
						type: 'success',
					});
				} else if ((e.key === 's') && (this.isCtrlKeyPressed(e) === true)) {
					// Save workflow
					e.stopPropagation();
					e.preventDefault();

					if (this.isReadOnly) {
						return;
					}

					this.callDebounced('saveCurrentWorkflow', 1000);
				} else if (e.key === 'Enter') {
					// Activate the last selected node
					const lastSelectedNode = this.$store.getters.lastSelectedNode;

					if (lastSelectedNode !== null) {
						this.$store.commit('setActiveNode', lastSelectedNode.name);
					}
				} else if (e.key === 'ArrowRight' && e.shiftKey === true) {
					// Select all downstream nodes
					e.stopPropagation();
					e.preventDefault();

					this.callDebounced('selectDownstreamNodes', 1000);
				} else if (e.key === 'ArrowRight') {
					// Set child node active
					const lastSelectedNode = this.$store.getters.lastSelectedNode;
					if (lastSelectedNode === null) {
						return;
					}

					const connections = this.$store.getters.connectionsByNodeName(lastSelectedNode.name);

					if (connections.main === undefined || connections.main.length === 0) {
						return;
					}

					this.callDebounced('nodeSelectedByName', 100, connections.main[0][0].node, false, true);
				} else if (e.key === 'ArrowLeft' && e.shiftKey === true) {
					// Select all downstream nodes
					e.stopPropagation();
					e.preventDefault();

					this.callDebounced('selectUpstreamNodes', 1000);
				} else if (e.key === 'ArrowLeft') {
					// Set parent node active
					const lastSelectedNode = this.$store.getters.lastSelectedNode;
					if (lastSelectedNode === null) {
						return;
					}

					const workflow = this.getWorkflow();

					if (!workflow.connectionsByDestinationNode.hasOwnProperty(lastSelectedNode.name)) {
						return;
					}

					const connections = workflow.connectionsByDestinationNode[lastSelectedNode.name];

					if (connections.main === undefined || connections.main.length === 0) {
						return;
					}

					this.callDebounced('nodeSelectedByName', 100, connections.main[0][0].node, false, true);
				} else if (['ArrowUp', 'ArrowDown'].includes(e.key)) {
					// Set sibling node as active

					// Check first if it has a parent node
					const lastSelectedNode = this.$store.getters.lastSelectedNode;
					if (lastSelectedNode === null) {
						return;
					}

					const workflow = this.getWorkflow();

					if (!workflow.connectionsByDestinationNode.hasOwnProperty(lastSelectedNode.name)) {
						return;
					}

					const connections = workflow.connectionsByDestinationNode[lastSelectedNode.name];

					if (connections.main === undefined || connections.main.length === 0) {
						return;
					}

					const parentNode = connections.main[0][0].node;
					const connectionsParent = this.$store.getters.connectionsByNodeName(parentNode);

					if (connectionsParent.main === undefined || connectionsParent.main.length === 0) {
						return;
					}

					// Get all the sibling nodes and their x positions to know which one to set active
					let siblingNode: INodeUi;
					let lastCheckedNodePosition = e.key === 'ArrowUp' ? -99999999 : 99999999;
					let nextSelectNode: string | null = null;
					for (const ouputConnections of connectionsParent.main) {
						for (const ouputConnection of ouputConnections) {
							if (ouputConnection.node === lastSelectedNode.name) {
								// Ignore current node
								continue;
							}
							siblingNode = this.$store.getters.nodeByName(ouputConnection.node);

							if (e.key === 'ArrowUp') {
								// Get the next node on the left
								if (siblingNode.position[1] <= lastSelectedNode.position[1] && siblingNode.position[1] > lastCheckedNodePosition) {
									nextSelectNode = siblingNode.name;
									lastCheckedNodePosition = siblingNode.position[1];
								}
							} else {
								// Get the next node on the right
								if (siblingNode.position[1] >= lastSelectedNode.position[1] && siblingNode.position[1] < lastCheckedNodePosition) {
									nextSelectNode = siblingNode.name;
									lastCheckedNodePosition = siblingNode.position[1];
								}
							}
						}
					}

					if (nextSelectNode !== null) {
						this.callDebounced('nodeSelectedByName', 100, nextSelectNode, false, true);
					}
				}
			},

			deactivateSelectedNode () {
				if (this.editAllowedCheck() === false) {
					return;
				}
				this.disableNodes(this.$store.getters.getSelectedNodes);
			},

			deleteSelectedNodes () {
				// Copy "selectedNodes" as the nodes get deleted out of selection
				// when they get deleted and if we would use original it would mess
				// with the index and would so not delete all nodes
				const nodesToDelete: string[] = this.$store.getters.getSelectedNodes.map((node: INodeUi) => {
					return node.name;
				});
				nodesToDelete.forEach((nodeName: string) => {
					this.removeNode(nodeName);
				});
			},

			selectAllNodes () {
				this.nodes.forEach((node) => {
					this.nodeSelectedByName(node.name);
				});
			},

			selectUpstreamNodes () {
				const lastSelectedNode = this.$store.getters.lastSelectedNode as INodeUi | null;
				if (lastSelectedNode === null) {
					return;
				}

				this.deselectAllNodes();

				// Get all upstream nodes and select them
				const workflow = this.getWorkflow();
				for (const nodeName of workflow.getParentNodes(lastSelectedNode.name)) {
					this.nodeSelectedByName(nodeName);
				}

				// At the end select the previously selected node again
				this.nodeSelectedByName(lastSelectedNode.name);
			},
			selectDownstreamNodes () {
				const lastSelectedNode = this.$store.getters.lastSelectedNode as INodeUi | null;
				if (lastSelectedNode === null) {
					return;
				}

				this.deselectAllNodes();

				// Get all downstream nodes and select them
				const workflow = this.getWorkflow();
				for (const nodeName of workflow.getChildNodes(lastSelectedNode.name)) {
					this.nodeSelectedByName(nodeName);
				}

				// At the end select the previously selected node again
				this.nodeSelectedByName(lastSelectedNode.name);
			},

			cutSelectedNodes () {
				this.copySelectedNodes();
				this.deleteSelectedNodes();
			},

			copySelectedNodes () {
				this.getSelectedNodesToSave().then((data) => {
					const nodeData = JSON.stringify(data, null, 2);
					this.copyToClipboard(nodeData);
				});
			},

			setZoom (zoom: string) {
				if (zoom === 'in') {
					this.nodeViewScale *= 1.25;
				} else if (zoom === 'out') {
					this.nodeViewScale /= 1.25;
				} else {
					this.nodeViewScale = 1;
				}

				const zoomLevel = this.nodeViewScale;

				const element = this.instance.getContainer() as HTMLElement;
				const prependProperties = ['webkit', 'moz', 'ms', 'o'];
				const scaleString = 'scale(' + zoomLevel + ')';

				for (let i = 0; i < prependProperties.length; i++) {
					// @ts-ignore
					element.style[prependProperties[i] + 'Transform'] = scaleString;
				}
				element.style['transform'] = scaleString;

				// @ts-ignore
				this.instance.setZoom(zoomLevel);
			},

			async stopExecution () {
				const executionId = this.$store.getters.activeExecutionId;
				if (executionId === null) {
					return;
				}

				try {
					this.stopExecutionInProgress = true;
					const stopData: IExecutionsStopData = await this.restApi().stopCurrentExecution(executionId);
					this.$showMessage({
						title: this.$translateBase('nodeView.showMessage.stopExecutionTry.title'),
						message: this.$translateBase('nodeView.showMessage.stopExecutionTry.message'),
						type: 'success',
					});
				} catch (error) {
					// Execution stop might fail when the execution has already finished. Let's treat this here.
					const execution = await this.restApi().getExecution(executionId) as IExecutionResponse;
					if (execution.finished) {
						const executedData = {
							data: execution.data,
							finished: execution.finished,
							mode: execution.mode,
							startedAt: execution.startedAt,
							stoppedAt: execution.stoppedAt,
						} as IRun;
						const pushData = {
							data: executedData,
							executionId,
							retryOf: execution.retryOf,
						} as IPushDataExecutionFinished;
						this.$store.commit('finishActiveExecution', pushData);
						this.$titleSet(execution.workflowData.name, 'IDLE');
						this.$store.commit('setExecutingNode', null);
						this.$store.commit('setWorkflowExecutionData', executedData);
						this.$store.commit('removeActiveAction', 'workflowRunning');
						this.$showMessage({
							title: this.$translateBase('nodeView.showMessage.stopExecutionCatch.title'),
							message: this.$translateBase('nodeView.showMessage.stopExecutionCatch.message'),
							type: 'success',
						});
					} else {
						this.$showError(
							error,
							this.$translateBase('nodeView.showError.stopExecution.title'),
							this.$translateBase('nodeView.showError.stopExecution.message', { colon: true }),
						);
					}
				}
				this.stopExecutionInProgress = false;
			},

			async stopWaitingForWebhook () {
				let result;
				try {
					result = await this.restApi().removeTestWebhook(this.$store.getters.workflowId);
				} catch (error) {
					this.$showError(
						error,
						this.$translateBase('nodeView.showError.stopWaitingForWebhook.title'),
						this.$translateBase('nodeView.showError.stopWaitingForWebhook.message', { colon: true }),
					);
					return;
				}

				this.$showMessage({
					title: this.$translateBase('nodeView.showMessage.stopWaitingForWebhook.title'),
					message: this.$translateBase('nodeView.showMessage.stopWaitingForWebhook.message'),
					type: 'success',
				});
			},

			/**
			 * This method gets called when data got pasted into the window
			 */
			async receivedCopyPasteData (plainTextData: string): Promise<void> {
				let workflowData: IWorkflowDataUpdate | undefined;

				// Check if it is an URL which could contain workflow data
				if (plainTextData.match(/^http[s]?:\/\/.*\.json$/i)) {
					// Pasted data points to a possible workflow JSON file

					if (this.editAllowedCheck() === false) {
						return;
					}

					const importConfirm = await this.confirmMessage(
						this.$translateBase('nodeView.confirmMessage.receivedCopyPasteData.message'),
						this.$translateBase('nodeView.confirmMessage.receivedCopyPasteData.headline'),
						'warning',
						this.$translateBase('nodeView.confirmMessage.receivedCopyPasteData.confirmButtonText'),
						this.$translateBase('nodeView.confirmMessage.receivedCopyPasteData.cancelButtonText'),
					);

					if (importConfirm === false) {
						return;
					}

					workflowData = await this.getWorkflowDataFromUrl(plainTextData);
					if (workflowData === undefined) {
						return;
					}
				} else {
					// Pasted data is is possible workflow data
					try {
						// Check first if it is valid JSON
						workflowData = JSON.parse(plainTextData);

						if (this.editAllowedCheck() === false) {
							return;
						}
					} catch (e) {
						// Is no valid JSON so ignore
						return;
					}
				}

				return this.importWorkflowData(workflowData!);
			},

			// Returns the workflow data from a given URL. If no data gets found or
			// data is invalid it returns undefined and displays an error message by itself.
			async getWorkflowDataFromUrl (url: string): Promise<IWorkflowDataUpdate | undefined> {
				let workflowData: IWorkflowDataUpdate;

				this.startLoading();
				try {
					workflowData = await this.restApi().getWorkflowFromUrl(url);
				} catch (error) {
					this.stopLoading();
					this.$showError(
						error,
						this.$translateBase('nodeView.showError.getWorkflowDataFromUrl.title'),
						this.$translateBase('nodeView.showError.getWorkflowDataFromUrl.message', { colon: true }),
					);
					return;
				}
				this.stopLoading();

				return workflowData;
			},

			// Imports the given workflow data into the current workflow
			async importWorkflowData (workflowData: IWorkflowDataUpdate): Promise<void> {
				// If it is JSON check if it looks on the first look like data we can use
				if (
					!workflowData.hasOwnProperty('nodes') ||
					!workflowData.hasOwnProperty('connections')
				) {
					return;
				}

				try {
					// By default we automatically deselect all the currently
					// selected nodes and select the new ones
					this.deselectAllNodes();

					// Fix the node position as it could be totally offscreen
					// and the pasted nodes would so not be directly visible to
					// the user
					this.updateNodePositions(workflowData, this.getNewNodePosition());

					const data = await this.addNodesToWorkflow(workflowData);

					setTimeout(() => {
						data.nodes!.forEach((node: INodeUi) => {
							this.nodeSelectedByName(node.name);
						});
					});
				} catch (error) {
					this.$showError(
						error,
						this.$translateBase('nodeView.showError.importWorkflowData.title'),
						this.$translateBase('nodeView.showError.importWorkflowData.message', { colon: true }),
					);
				}
			},

			closeNodeCreator () {
				this.createNodeActive = false;
			},

			nodeTypeSelected (nodeTypeName: string) {
				this.addNodeButton(nodeTypeName);
				this.createNodeActive = false;
			},

			nodeDeselectedByName (nodeName: string) {
				const node = this.$store.getters.nodeByName(nodeName);
				if (node) {
					this.nodeDeselected(node);
				}
			},

			nodeSelectedByName (nodeName: string, setActive = false, deselectAllOthers?: boolean) {
				if (deselectAllOthers === true) {
					this.deselectAllNodes();
				}

				const node = this.$store.getters.nodeByName(nodeName);
				if (node) {
					this.nodeSelected(node);
				}

				this.$store.commit('setLastSelectedNode', node.name);
				this.$store.commit('setLastSelectedNodeOutputIndex', null);

				if (setActive === true) {
					this.$store.commit('setActiveNode', node.name);
				}
			},

			canUsePosition (position1: XYPositon, position2: XYPositon) {
				if (Math.abs(position1[0] - position2[0]) <= 100) {
					if (Math.abs(position1[1] - position2[1]) <= 50) {
						return false;
					}
				}

				return true;
			},
			getNewNodePosition (newPosition?: XYPositon, movePosition?: XYPositon): XYPositon {
				// TODO: Lates has to consider also the view position (that it creates the node where it is visible)
				// Use the last click position as position for new node
				if (newPosition === undefined) {
					newPosition = this.lastClickPosition;
				}

				// @ts-ignore
				newPosition = newPosition.slice();

				if (!movePosition) {
					movePosition = [50, 50];
				}

				let conflictFound = false;
				let i, node;
				do {
					conflictFound = false;
					for (i = 0; i < this.nodes.length; i++) {
						node = this.nodes[i];
						if (!this.canUsePosition(node.position, newPosition!)) {
							conflictFound = true;
							break;
						}
					}

					if (conflictFound === true) {
						newPosition![0] += movePosition[0];
						newPosition![1] += movePosition[1];
					}
				} while (conflictFound === true);

				return newPosition!;
			},
			getUniqueNodeName (originalName: string, additinalUsedNames?: string[]) {
				// Check if node-name is unique else find one that is
				additinalUsedNames = additinalUsedNames || [];

				// Get all the names of the current nodes
				const nodeNames = this.$store.getters.allNodes.map((node: INodeUi) => {
					return node.name;
				});

				// Check first if the current name is already unique
				if (!nodeNames.includes(originalName) && !additinalUsedNames.includes(originalName)) {
					return originalName;
				}

				const nameMatch = originalName.match(/(.*\D+)(\d*)/);
				let ignore, baseName, nameIndex, uniqueName;
				let index = 1;

				if (nameMatch === null) {
					// Name is only a number
					index = parseInt(originalName, 10);
					baseName = '';
					uniqueName = baseName + index;
				} else {
					// Name is string or string/number combination
					[ignore, baseName, nameIndex] = nameMatch;
					if (nameIndex !== '') {
						index = parseInt(nameIndex, 10);
					}
					uniqueName = baseName;
				}

				while (
					nodeNames.includes(uniqueName) ||
					additinalUsedNames.includes(uniqueName)
				) {
					uniqueName = baseName + (index++);
				}

				return uniqueName;
			},
			showMaxNodeTypeError (nodeTypeData: INodeTypeDescription) {
				const maxNodes = nodeTypeData.maxNodes;
				this.$showMessage({
					title: this.$translateBase('nodeView.showMessage.showMaxNodeTypeError.title'),
					message: this.$translateBase('nodeView.showMessage.showMaxNodeTypeError.message'),
					type: 'error',
					duration: 0,
				});
			},
			async addNodeButton (nodeTypeName: string) {
				if (this.editAllowedCheck() === false) {
					return;
				}

				const nodeTypeData: INodeTypeDescription | null = this.$store.getters.nodeType(nodeTypeName);

				if (nodeTypeData === null) {
					this.$showMessage({
						title: this.$translateBase('nodeView.showMessage.addNodeButton.title'),
						message: this.$translateBase('nodeView.showMessage.addNodeButton.message'),
						type: 'error',
					});
					return;
				}

				if (nodeTypeData.maxNodes !== undefined && this.getNodeTypeCount(nodeTypeName) >= nodeTypeData.maxNodes) {
					this.showMaxNodeTypeError(nodeTypeData);
					return;
				}

				const newNodeData: INodeUi = {
					name: nodeTypeData.defaults.name as string,
					type: nodeTypeData.name,
					typeVersion: nodeTypeData.version,
					position: [0, 0],
					parameters: {},
				};

				// Check if there is a last selected node
				const lastSelectedNode = this.$store.getters.lastSelectedNode;
				const lastSelectedNodeOutputIndex = this.$store.getters.lastSelectedNodeOutputIndex;
				if (lastSelectedNode) {
					// If a node is active then add the new node directly after the current one
					// newNodeData.position = [activeNode.position[0], activeNode.position[1] + 60];
					newNodeData.position = this.getNewNodePosition(
						[lastSelectedNode.position[0] + 200, lastSelectedNode.position[1]],
						[100, 0],
					);
				} else {
					// If no node is active find a free spot
					newNodeData.position = this.getNewNodePosition();
				}

				// Check if node-name is unique else find one that is
				newNodeData.name = this.getUniqueNodeName(newNodeData.name);

				if (nodeTypeData.webhooks && nodeTypeData.webhooks.length) {
					newNodeData.webhookId = uuidv4();
				}

				await this.addNodes([newNodeData]);

				this.$store.commit('setStateDirty', true);

				this.$externalHooks().run('nodeView.addNodeButton', { nodeTypeName });

				// Automatically deselect all nodes and select the current one and also active
				// current node
				this.deselectAllNodes();
				setTimeout(() => {
					this.nodeSelectedByName(newNodeData.name, true);
				});

				const outputIndex = lastSelectedNodeOutputIndex || 0;

				if (lastSelectedNode) {
					// If a node is last selected then connect between the active and its child ones
					await Vue.nextTick();

					// Add connections of active node to newly created one
					let connections = this.$store.getters.connectionsByNodeName(
						lastSelectedNode.name,
					);
					connections = JSON.parse(JSON.stringify(connections));

					for (const type of Object.keys(connections)) {
						if (outputIndex <= connections[type].length) {
							connections[type][outputIndex].forEach((connectionInfo: IConnection) => {
								// Remove currenct connection

								const connectionDataDisonnect = [
									{
										node: lastSelectedNode.name,
										type,
										index: outputIndex,
									},
									connectionInfo,
								] as [IConnection, IConnection];

								this.__removeConnection(connectionDataDisonnect, true);

								const connectionDataConnect = [
									{
										node: newNodeData.name,
										type,
										index: 0,
									},
									connectionInfo,
								] as [IConnection, IConnection];

								this.__addConnection(connectionDataConnect, true);
							});
						}
					}

					// TODO: Check if new node has input
					// TODO: disconnect
					// Connect active node to the newly created one
					const connectionData = [
						{
							node: lastSelectedNode.name,
							type: 'main',
							index: outputIndex,
						},
						{
							node: newNodeData.name,
							type: 'main',
							index: 0,
						},
					] as [IConnection, IConnection];

					this.__addConnection(connectionData, true);
				}
			},
			initNodeView () {
				const connectionOverlays: OverlaySpec[] = [];
				if (this.isReadOnly === false) {
					connectionOverlays.push.apply(connectionOverlays, [
						[
							'Arrow',
							{
								location: 1,
								foldback: 0.7,
								width: 12,
							},
						],
						[
							'Label',
							{
								id: 'drop-add-node',
								label: 'Drop connection<br />to create node',
								cssClass: 'drop-add-node-label',
								location: 0.5,
							},
						],
					]);
				}

				this.instance.importDefaults({
					// notice the 'curviness' argument to this Bezier curve.
					// the curves on this page are far smoother
					// than the curves on the first demo, which use the default curviness value.
					// Connector: ["Bezier", { curviness: 80 }],
					Connector: ['Bezier', { curviness: 40 }],
					// @ts-ignore
					Endpoint: ['Dot', { radius: 5 }],
					DragOptions: { cursor: 'pointer', zIndex: 5000 },
					PaintStyle: { strokeWidth: 2, stroke: '#334455' },
					EndpointStyle: { radius: 9, fill: '#acd', stroke: 'red' },
					// EndpointStyle: {},
					HoverPaintStyle: { stroke: '#ff6d5a', lineWidth: 4 },
					EndpointHoverStyle: { fill: '#ff6d5a', stroke: '#acd' },
					ConnectionOverlays: connectionOverlays,
					Container: '#node-view',
				});

				this.instance.bind('connectionAborted', (info) => {
					// Get the node and set it as active that new nodes
					// which get created get automatically connected
					// to it.
					const sourceNodeName = this.$store.getters.getNodeNameByIndex(info.sourceId.slice(NODE_NAME_PREFIX.length));
					this.$store.commit('setLastSelectedNode', sourceNodeName);

					const sourceInfo = info.getParameters();
					this.$store.commit('setLastSelectedNodeOutputIndex', sourceInfo.index);

					// Display the node-creator
					this.createNodeActive = true;
					this.$externalHooks().run('nodeView.createNodeActiveChanged', { source: 'node_connection_drop' });
				});

				this.instance.bind('connection', (info: OnConnectionBindInfo) => {
					// @ts-ignore
					const sourceInfo = info.sourceEndpoint.getParameters();
					// @ts-ignore
					const targetInfo = info.targetEndpoint.getParameters();

					const sourceNodeName = this.$store.getters.getNodeNameByIndex(sourceInfo.nodeIndex);
					const targetNodeName = this.$store.getters.getNodeNameByIndex(targetInfo.nodeIndex);

					const sourceNode = this.$store.getters.nodeByName(sourceNodeName);
					const targetNode = this.$store.getters.nodeByName(targetNodeName);

					// TODO: That should happen after each move (only the setConnector part)
					if (info.sourceEndpoint.anchor.lastReturnValue[0] >= info.targetEndpoint.anchor.lastReturnValue[0]) {
						// When the source is before the target it will make sure that
						// the connection is clearer visible

						// Use the Flowchart connector if the source is underneath the target
						// so that the connection is properly visible
						info.connection.setConnector(['Flowchart', { cornerRadius: 15 }]);
						// TODO: Location should be dependent on distance. The closer together
						//       the further away from the center
						info.connection.addOverlay([
							'Arrow',
							{
								location: 0.55,
								foldback: 0.7,
								width: 12,
							},
						]);

						// Change also the color to give an additional visual hint
						info.connection.setPaintStyle({ strokeWidth: 2, stroke: '#334455' });
					} else if (Math.abs(info.sourceEndpoint.anchor.lastReturnValue[1] - info.targetEndpoint.anchor.lastReturnValue[1]) < 30) {
						info.connection.setConnector(['Straight']);
					}

					// @ts-ignore
					info.connection.removeOverlay('drop-add-node');

					if (this.isReadOnly === false) {
						// Display the connection-delete button only on hover
						let timer: NodeJS.Timeout | undefined;
						info.connection.bind('mouseover', (connection: IConnection) => {
							if (timer !== undefined) {
								clearTimeout(timer);
							}
							const overlay = info.connection.getOverlay('remove-connection');
							overlay.setVisible(true);
						});
						info.connection.bind('mouseout', (connection: IConnection) => {
							timer = setTimeout(() => {
								const overlay = info.connection.getOverlay('remove-connection');
								overlay.setVisible(false);
								timer = undefined;
							}, 500);
						});

						// @ts-ignore
						info.connection.addOverlay([
							'Label',
							{
								id: 'remove-connection',
								label: '<span class="delete-connection clickable" title="Delete Connection">x</span>',
								cssClass: 'remove-connection-label',
								visible: false,
								events: {
									mousedown: () => {
										this.__removeConnectionByConnectionInfo(info, true);
									},
								},
							},
						]);
					}

					// Display input names if they exist on connection
					const targetNodeTypeData: INodeTypeDescription = this.$store.getters.nodeType(targetNode.type);
					if (targetNodeTypeData.inputNames !== undefined) {
						for (const input of targetNodeTypeData.inputNames) {
							const inputName = targetNodeTypeData.inputNames[targetInfo.index];

							if (info.connection.getOverlay('input-name-label')) {
								// Make sure that it does not get added multiple times
								// continue;
								info.connection.removeOverlay('input-name-label');
							}

							// @ts-ignore
							info.connection.addOverlay([
								'Label',
								{
									id: 'input-name-label',
									label: inputName,
									cssClass: 'connection-input-name-label',
									location: 0.8,
								},
							]);
						}
					}

					// Display output names if they exist on connection
					const sourceNodeTypeData: INodeTypeDescription = this.$store.getters.nodeType(sourceNode.type);
					if (sourceNodeTypeData.outputNames !== undefined) {
						for (const output of sourceNodeTypeData.outputNames) {
							const outputName = sourceNodeTypeData.outputNames[sourceInfo.index];

							if (info.connection.getOverlay('output-name-label')) {
								// Make sure that it does not get added multiple times
								info.connection.removeOverlay('output-name-label');
							}

							// @ts-ignore
							info.connection.addOverlay([
								'Label',
								{
									id: 'output-name-label',
									label: outputName,
									cssClass: 'connection-output-name-label',
									location: 0.2,
								},
							]);
						}
					}

					// When connection gets made the output and input name get displayed
					// as overlay on the connection. So the ones on the endpoint can be hidden.
					// @ts-ignore
					const outputNameOverlay = info.connection.endpoints[0].getOverlay('output-name-label');
					if (![null, undefined].includes(outputNameOverlay)) {
						outputNameOverlay.setVisible(false);
					}

					const inputNameOverlay = info.targetEndpoint.getOverlay('input-name-label');
					if (![null, undefined].includes(inputNameOverlay)) {
						inputNameOverlay.setVisible(false);
					}
					this.$store.commit('addConnection', {
						connection: [
							{
								node: sourceNodeName,
								type: sourceInfo.type,
								index: sourceInfo.index,
							},
							{
								node: targetNodeName,
								type: targetInfo.type,
								index: targetInfo.index,
							},
						],
						setStateDirty: true,
					});
				});

				const updateConnectionDetach = (sourceEndpoint: Endpoint, targetEndpoint: Endpoint, maxConnections: number) => {
					// If the source endpoint is not connected to anything else anymore
					// display the output-name overlays on the endpoint if any exist
					if (sourceEndpoint !== undefined && sourceEndpoint.connections!.length === maxConnections) {
						const outputNameOverlay = sourceEndpoint.getOverlay('output-name-label');
						if (![null, undefined].includes(outputNameOverlay)) {
							outputNameOverlay.setVisible(true);
						}
					}
					if (targetEndpoint !== undefined && targetEndpoint.connections!.length === maxConnections) {
						const inputNameOverlay = targetEndpoint.getOverlay('input-name-label');
						if (![null, undefined].includes(inputNameOverlay)) {
							inputNameOverlay.setVisible(true);
						}
					}
				};

				this.instance.bind('connectionMoved', (info) => {
					// When a connection gets moved from one node to another it for some reason
					// calls the "connection" event but not the "connectionDetached" one. So we listen
					// additionally to the "connectionMoved" event and then only delete the existing connection.

					updateConnectionDetach(info.originalSourceEndpoint, info.originalTargetEndpoint, 0);

					// @ts-ignore
					const sourceInfo = info.originalSourceEndpoint.getParameters();
					// @ts-ignore
					const targetInfo = info.originalTargetEndpoint.getParameters();

					const connectionInfo = [
						{
							node: this.$store.getters.getNodeNameByIndex(sourceInfo.nodeIndex),
							type: sourceInfo.type,
							index: sourceInfo.index,
						},
						{
							node: this.$store.getters.getNodeNameByIndex(targetInfo.nodeIndex),
							type: targetInfo.type,
							index: targetInfo.index,
						},
					] as [IConnection, IConnection];

					this.__removeConnection(connectionInfo, false);

					// Make sure to remove the overlay else after the second move
					// it visibly stays behind free floating without a connection.
					info.connection.removeOverlays();
				});

				this.instance.bind('connectionDetached', (info) => {
					updateConnectionDetach(info.sourceEndpoint, info.targetEndpoint, 1);
					info.connection.removeOverlays();
					this.__removeConnectionByConnectionInfo(info, false);
				});
			},
			async newWorkflow (): Promise<void> {
				await this.resetWorkspace();
				await this.$store.dispatch('workflows/setNewWorkflowName');
				this.$store.commit('setStateDirty', false);

				// Create start node
				const defaultNodes = [
					{
						name: 'Start',
						type: 'n8n-nodes-base.start',
						typeVersion: 1,
						position: [
							250,
							300,
						] as XYPositon,
						parameters: {},
					},
				];

				await this.addNodes(defaultNodes);
				this.$store.commit('setStateDirty', false);

			},
			async initView (): Promise<void> {
				if (this.$route.params.action === 'workflowSave') {
					// In case the workflow got saved we do not have to run init
					// as only the route changed but all the needed data is already loaded
					this.$store.commit('setStateDirty', false);
					return Promise.resolve();
				}

				if (this.$route.name === 'ExecutionById') {
					// Load an execution
					const executionId = this.$route.params.id;
					await this.openExecution(executionId);
				} else {

					const result = this.$store.getters.getStateIsDirty;
					if(result) {
						const importConfirm = await this.confirmMessage(
							this.$translateBase('nodeView.confirmMessage.initView.message'),
							this.$translateBase('nodeView.confirmMessage.initView.headline'),
							'warning',
							this.$translateBase('nodeView.confirmMessage.initView.confirmButtonText'),
							this.$translateBase('nodeView.confirmMessage.initView.cancelButtonText'),
						);
						if (importConfirm === false) {
							return Promise.resolve();
						}
					}

					// Load a workflow
					let workflowId = null as string | null;
					if (this.$route.params.name) {
						workflowId = this.$route.params.name;
					}
					if (workflowId !== null) {
						const workflow = await this.restApi().getWorkflow(workflowId);
						if (!workflow) {
							throw new Error('Could not find workflow');
						}
						this.$titleSet(workflow.name, 'IDLE');
						// Open existing workflow
						await this.openWorkflow(workflowId);
					} else {
						// Create new workflow
						await this.newWorkflow();
					}
				}

				document.addEventListener('keydown', this.keyDown);
				document.addEventListener('keyup', this.keyUp);

				window.addEventListener("beforeunload",  (e) => {
					if(this.$store.getters.getStateIsDirty === true) {
						const confirmationMessage = 'It looks like you have been editing something. '
								+ 'If you leave before saving, your changes will be lost.';
						(e || window.event).returnValue = confirmationMessage; //Gecko + IE
						return confirmationMessage; //Gecko + Webkit, Safari, Chrome etc.
					} else {
						this.startLoading('Redirecting');

						return;
					}
				});
			},
			__addConnection (connection: [IConnection, IConnection], addVisualConnection = false) {
				if (addVisualConnection === true) {
					const uuid: [string, string] = [
						`${this.getNodeIndex(connection[0].node)}-output${connection[0].index}`,
						`${this.getNodeIndex(connection[1].node)}-input${connection[1].index}`,
					];

					// Create connections in DOM
					// @ts-ignore
					this.instance.connect({
						uuids: uuid,
						detachable: !this.isReadOnly,
					});
				} else {
					const connectionProperties = {connection, setStateDirty: false};
					// When nodes get connected it gets saved automatically to the storage
					// so if we do not connect we have to save the connection manually
					this.$store.commit('addConnection', connectionProperties);
				}
			},
			__removeConnection (connection: [IConnection, IConnection], removeVisualConnection = false) {
				if (removeVisualConnection === true) {
					// @ts-ignore
					const connections = this.instance.getConnections({
						source: NODE_NAME_PREFIX + this.getNodeIndex(connection[0].node),
						target: NODE_NAME_PREFIX + this.getNodeIndex(connection[1].node),
					});

					// @ts-ignore
					connections.forEach((connectionInstance) => {
						this.instance.deleteConnection(connectionInstance);
					});
				}

				this.$store.commit('removeConnection', { connection });
			},
			__removeConnectionByConnectionInfo (info: OnConnectionBindInfo, removeVisualConnection = false) {
				// @ts-ignore
				const sourceInfo = info.sourceEndpoint.getParameters();
				// @ts-ignore
				const targetInfo = info.targetEndpoint.getParameters();

				const connectionInfo = [
					{
						node: this.$store.getters.getNodeNameByIndex(sourceInfo.nodeIndex),
						type: sourceInfo.type,
						index: sourceInfo.index,
					},
					{
						node: this.$store.getters.getNodeNameByIndex(targetInfo.nodeIndex),
						type: targetInfo.type,
						index: targetInfo.index,
					},
				] as [IConnection, IConnection];

				this.__removeConnection(connectionInfo, removeVisualConnection);
			},
			async duplicateNode (nodeName: string) {
				if (this.editAllowedCheck() === false) {
					return;
				}

				const node = this.$store.getters.nodeByName(nodeName);

				const nodeTypeData: INodeTypeDescription = this.$store.getters.nodeType(node.type);
				if (nodeTypeData.maxNodes !== undefined && this.getNodeTypeCount(node.type) >= nodeTypeData.maxNodes) {
					this.showMaxNodeTypeError(nodeTypeData);
					return;
				}

				// Deep copy the data so that data on lower levels of the node-properties do
				// not share objects
				const newNodeData = JSON.parse(JSON.stringify(this.getNodeDataToSave(node)));

				// Check if node-name is unique else find one that is
				newNodeData.name = this.getUniqueNodeName(newNodeData.name);

				newNodeData.position = this.getNewNodePosition(
					[node.position[0], node.position[1] + 150],
					[0, 150],
				);

				if (newNodeData.webhookId) {
					// Make sure that the node gets a new unique webhook-ID
					newNodeData.webhookId = uuidv4();
				}

				await this.addNodes([newNodeData]);

				this.$store.commit('setStateDirty', true);

				// Automatically deselect all nodes and select the current one and also active
				// current node
				this.deselectAllNodes();
				setTimeout(() => {
					this.nodeSelectedByName(newNodeData.name, true);
				});
			},
			removeNode (nodeName: string) {
				if (this.editAllowedCheck() === false) {
					return;
				}

				const node = this.$store.getters.nodeByName(nodeName);

				// "requiredNodeTypes" are also defined in cli/commands/run.ts
				const requiredNodeTypes = [ 'n8n-nodes-base.start' ];

				if (requiredNodeTypes.includes(node.type)) {
					// The node is of the required type so check first
					// if any node of that type would be left when the
					// current one would get deleted.
					let deleteAllowed = false;
					for (const checkNode of this.nodes) {
						if (checkNode.name === node.name) {
							continue;
						}
						if (requiredNodeTypes.includes(checkNode.type)) {
							deleteAllowed = true;
							break;
						}
					}

					if (deleteAllowed === false) {
						return;
					}
				}

				const nodeIndex = this.$store.getters.getNodeIndex(nodeName);
				const nodeIdName = `node-${nodeIndex}`;

				// Suspend drawing
				this.instance.setSuspendDrawing(true);

				// Remove all endpoints and the connections in jsplumb
				this.instance.removeAllEndpoints(nodeIdName);

				// Remove the draggable
				// @ts-ignore
				this.instance.destroyDraggable(nodeIdName);

				// Remove the connections in data
				this.$store.commit('removeAllNodeConnection', node);

				this.$store.commit('removeNode', node);

				// Now it can draw again
				this.instance.setSuspendDrawing(false, true);

				// Remove node from selected index if found in it
				this.$store.commit('removeNodeFromSelection', node);

				// Remove from node index
				if (nodeIndex !== -1) {
					this.$store.commit('setNodeIndex', { index: nodeIndex, name: null });
				}
			},
			valueChanged (parameterData: IUpdateInformation) {
				if (parameterData.name === 'name' && parameterData.oldValue) {
					// The name changed so we have to take care that
					// the connections get changed.
					this.renameNode(parameterData.oldValue as string, parameterData.value as string);
				}
			},
			async renameNodePrompt (currentName: string) {
				try {
					const promptResponsePromise = this.$prompt(
						this.$translateBase('nodeView.prompt.newName') + ":",
						this.$translateBase('nodeView.prompt.renameNode', { colon: true }) + ` ${currentName}`,
						{
							customClass: 'rename-prompt',
							confirmButtonText: this.$translateBase('nodeView.prompt.rename'),
							cancelButtonText: this.$translateBase('nodeView.prompt.cancel'),
							inputErrorMessage: this.$translateBase('nodeView.prompt.invalidName'),
							inputValue: currentName,
						},
					);

					// Wait till it had time to display
					await Vue.nextTick();

					// Get the input and select the text in it
					const nameInput = document.querySelector('.rename-prompt .el-input__inner') as HTMLInputElement | undefined;
					if (nameInput) {
						nameInput.focus();
						nameInput.select();
					}

					const promptResponse = await promptResponsePromise as MessageBoxInputData;

					this.renameNode(currentName, promptResponse.value);
				} catch (e) {}
			},
			async renameNode (currentName: string, newName: string) {
				if (currentName === newName) {
					return;
				}
				// Check if node-name is unique else find one that is
				newName = this.getUniqueNodeName(newName);

				// Rename the node and update the connections
				const workflow = this.getWorkflow(undefined, undefined, true);
				workflow.renameNode(currentName, newName);

				// Update also last selected node and exeuction data
				this.$store.commit('renameNodeSelectedAndExecution', { old: currentName, new: newName });

				// Reset all nodes and connections to load the new ones
				if (this.instance) {
					// On first load it does not exist
					this.instance.deleteEveryEndpoint();
				}
				this.$store.commit('removeAllConnections');
				this.$store.commit('removeAllNodes', {setStateDirty: true});

				// Wait a tick that the old nodes had time to get removed
				await Vue.nextTick();

				// Add the new updated nodes
				await this.addNodes(Object.values(workflow.nodes), workflow.connectionsBySourceNode);

				// Make sure that the node is selected again
				this.deselectAllNodes();
				this.nodeSelectedByName(newName);
			},
			async addNodes (nodes: INodeUi[], connections?: IConnections) {
				if (!nodes || !nodes.length) {
					return;
				}

				// Before proceeding we must check if all nodes contain the `properties` attribute.
				// Nodes are loaded without this information so we must make sure that all nodes
				// being added have this information.
				await this.loadNodesProperties(nodes.map(node => node.type));

				// Add the node to the node-list
				let nodeType: INodeTypeDescription | null;
				let foundNodeIssues: INodeIssues | null;
				nodes.forEach((node) => {
					nodeType = this.$store.getters.nodeType(node.type);

					// Make sure that some properties always exist
					if (!node.hasOwnProperty('disabled')) {
						node.disabled = false;
					}

					if (!node.hasOwnProperty('color')) {
						// If no color is defined set the default color of the node type
						if (nodeType && nodeType.defaults.color) {
							node.color = nodeType.defaults.color as string;
						}
					}
					if (!node.hasOwnProperty('parameters')) {
						node.parameters = {};
					}

					// Load the defaul parameter values because only values which differ
					// from the defaults get saved
					if (nodeType !== null) {
						let nodeParameters = null;
						try {
							nodeParameters = NodeHelpers.getNodeParameters(nodeType.properties, node.parameters, true, false);
						} catch (e) {
							console.error(`There was a problem loading the node-parameters of node: "${node.name}"`); // eslint-disable-line no-console
							console.error(e); // eslint-disable-line no-console
						}
						node.parameters = nodeParameters !== null ? nodeParameters : {};

						// if it's a webhook and the path is empty set the UUID as the default path
						if (node.type === 'n8n-nodes-base.webhook' && node.parameters.path === '') {
							node.parameters.path = node.webhookId as string;
						}
					}

					foundNodeIssues = this.getNodeIssues(nodeType, node);

					if (foundNodeIssues !== null) {
						node.issues = foundNodeIssues;
					}

					this.$store.commit('addNode', node);
				});

				// Wait for the node to be rendered
				await Vue.nextTick();

				// Suspend drawing
				this.instance.setSuspendDrawing(true);

				// Load the connections
				if (connections !== undefined) {
					let connectionData;
					for (const sourceNode of Object.keys(connections)) {
						for (const type of Object.keys(connections[sourceNode])) {
							for (let sourceIndex = 0; sourceIndex < connections[sourceNode][type].length; sourceIndex++) {
								connections[sourceNode][type][sourceIndex].forEach((
									targetData,
								) => {
									connectionData = [
										{
											node: sourceNode,
											type,
											index: sourceIndex,
										},
										{
											node: targetData.node,
											type: targetData.type,
											index: targetData.index,
										},
									] as [IConnection, IConnection];

									this.__addConnection(connectionData, true);
								});
							}
						}
					}
				}

				// Now it can draw again
				this.instance.setSuspendDrawing(false, true);
			},
			async addNodesToWorkflow (data: IWorkflowDataUpdate): Promise<IWorkflowDataUpdate> {
				// Because nodes with the same name maybe already exist, it could
				// be needed that they have to be renamed. Also could it be possible
				// that nodes are not allowd to be created because they have a create
				// limit set. So we would then link the new nodes with the already existing ones.
				// In this object all that nodes get saved in the format:
				//   old-name -> new-name
				const nodeNameTable: {
					[key: string]: string;
				} = {};
				const newNodeNames: string[] = [];

				if (!data.nodes) {
					// No nodes to add
					throw new Error('No nodes given to add!');
				}

				// Get how many of the nodes of the types which have
				// a max limit set already exist
				const nodeTypesCount = this.getNodeTypesMaxCount();

				let oldName: string;
				let newName: string;
				const createNodes: INode[] = [];

				await this.loadNodesProperties(data.nodes.map(node => node.type));

				data.nodes.forEach(node => {
					if (nodeTypesCount[node.type] !== undefined) {
						if (nodeTypesCount[node.type].exist >= nodeTypesCount[node.type].max) {
							// Node is not allowed to be created so
							// do not add it to the create list but
							// add the name of the existing node
							// that this one gets linked up instead.
							nodeNameTable[node.name] = nodeTypesCount[node.type].nodeNames[0];
							return;
						} else {
							// Node can be created but increment the
							// counter in case multiple ones are
							// supposed to be created
							nodeTypesCount[node.type].exist += 1;
						}
					}

					oldName = node.name;
					newName = this.getUniqueNodeName(node.name, newNodeNames);

					newNodeNames.push(newName);
					nodeNameTable[oldName] = newName;

					createNodes.push(node);
				});

				// Get only the connections of the nodes that get created
				const newConnections: IConnections = {};
				const currentConnections = data.connections!;
				const createNodeNames = createNodes.map((node) => node.name);
				let sourceNode, type, sourceIndex, connectionIndex, connectionData;
				for (sourceNode of Object.keys(currentConnections)) {
					if (!createNodeNames.includes(sourceNode)) {
						// Node does not get created so skip output connections
						continue;
					}

					const connection: INodeConnections = {};

					for (type of Object.keys(currentConnections[sourceNode])) {
						connection[type] = [];
						for (sourceIndex = 0; sourceIndex < currentConnections[sourceNode][type].length; sourceIndex++) {
							const nodeSourceConnections = [];
							if (currentConnections[sourceNode][type][sourceIndex]) {
								for (connectionIndex = 0; connectionIndex < currentConnections[sourceNode][type][sourceIndex].length; connectionIndex++) {
									const nodeConnection: NodeInputConnections = [];
									connectionData = currentConnections[sourceNode][type][sourceIndex][connectionIndex];
									if (!createNodeNames.includes(connectionData.node)) {
										// Node does not get created so skip input connection
										continue;
									}

									nodeSourceConnections.push(connectionData);
									// Add connection
								}
							}
							connection[type].push(nodeSourceConnections);
						}
					}

					newConnections[sourceNode] = connection;
				}

				// Create a workflow with the new nodes and connections that we can use
				// the rename method
				const tempWorkflow: Workflow = this.getWorkflow(createNodes, newConnections);

				// Rename all the nodes of which the name changed
				for (oldName in nodeNameTable) {
					if (oldName === nodeNameTable[oldName]) {
						// Name did not change so skip
						continue;
					}
					tempWorkflow.renameNode(oldName, nodeNameTable[oldName]);
				}

				// Add the nodes with the changed node names, expressions and connections
				await this.addNodes(Object.values(tempWorkflow.nodes), tempWorkflow.connectionsBySourceNode);

				this.$store.commit('setStateDirty', true);

				return {
					nodes: Object.values(tempWorkflow.nodes),
					connections: tempWorkflow.connectionsBySourceNode,
				};
			},
			getSelectedNodesToSave (): Promise<IWorkflowData> {
				const data: IWorkflowData = {
					nodes: [],
					connections: {},
				};

				// Get data of all the selected noes
				let nodeData;
				const exportNodeNames: string[] = [];

				for (const node of this.$store.getters.getSelectedNodes) {
					try {
						nodeData = this.getNodeDataToSave(node);
						exportNodeNames.push(node.name);
					} catch (e) {
						return Promise.reject(e);
					}

					data.nodes.push(nodeData);
				}

				// Get only connections of exported nodes and ignore all other ones
				let connectionToKeep,
					connections: INodeConnections,
					type: string,
					connectionIndex: number,
					sourceIndex: number,
					connectionData: IConnection,
					typeConnections: INodeConnections;

				data.nodes.forEach((node) => {
					connections = this.$store.getters.connectionsByNodeName(node.name);
					if (Object.keys(connections).length === 0) {
						return;
					}

					// Keep only the connection to node which get also exported
					// @ts-ignore
					typeConnections = {};
					for (type of Object.keys(connections)) {
						for (sourceIndex = 0; sourceIndex < connections[type].length; sourceIndex++) {
							connectionToKeep = [];
							for (connectionIndex = 0; connectionIndex < connections[type][sourceIndex].length; connectionIndex++) {
								connectionData = connections[type][sourceIndex][connectionIndex];
								if (exportNodeNames.indexOf(connectionData.node) !== -1) {
									connectionToKeep.push(connectionData);
								}
							}

							if (connectionToKeep.length) {
								if (!typeConnections.hasOwnProperty(type)) {
									typeConnections[type] = [];
								}
								typeConnections[type][sourceIndex] = connectionToKeep;
							}
						}
					}

					if (Object.keys(typeConnections).length) {
						data.connections[node.name] = typeConnections;
					}
				});

				return Promise.resolve(data);
			},
			resetWorkspace () {
				// Reset nodes
				if (this.instance) {
					// On first load it does not exist
					this.instance.deleteEveryEndpoint();
				}

				if (this.executionWaitingForWebhook === true) {
					// Make sure that if there is a waiting test-webhook that
					// it gets removed
					this.restApi().removeTestWebhook(this.$store.getters.workflowId)
						.catch(() => {
							// Ignore all errors
						});
				}

				this.$store.commit('removeAllConnections', {setStateDirty: false});
				this.$store.commit('removeAllNodes', {setStateDirty: false});

				// Reset workflow execution data
				this.$store.commit('setWorkflowExecutionData', null);
				this.$store.commit('resetAllNodesIssues');
				// vm.$forceUpdate();

				this.$store.commit('setActive', false);
				this.$store.commit('setWorkflowId', PLACEHOLDER_EMPTY_WORKFLOW_ID);
				this.$store.commit('setWorkflowName', {newName: '', setStateDirty: false});
				this.$store.commit('setWorkflowSettings', {});
				this.$store.commit('setWorkflowTagIds', []);

				this.$store.commit('setActiveExecutionId', null);
				this.$store.commit('setExecutingNode', null);
				this.$store.commit('removeActiveAction', 'workflowRunning');
				this.$store.commit('setExecutionWaitingForWebhook', false);

				this.$store.commit('resetNodeIndex');
				this.$store.commit('resetSelectedNodes');

				this.$store.commit('setNodeViewOffsetPosition', {newOffset: [0, 0], setStateDirty: false});

				return Promise.resolve();
			},
			async loadActiveWorkflows (): Promise<void> {
				const activeWorkflows = await this.restApi().getActiveWorkflows();
				this.$store.commit('setActiveWorkflows', activeWorkflows);
			},
			async loadSettings (): Promise<void> {
				const settings = await this.restApi().getSettings() as IN8nUISettings;

				this.$store.commit('setUrlBaseWebhook', settings.urlBaseWebhook);
				this.$store.commit('setEndpointWebhook', settings.endpointWebhook);
				this.$store.commit('setEndpointWebhookTest', settings.endpointWebhookTest);
				this.$store.commit('setSaveDataErrorExecution', settings.saveDataErrorExecution);
				this.$store.commit('setSaveDataSuccessExecution', settings.saveDataSuccessExecution);
				this.$store.commit('setSaveManualExecutions', settings.saveManualExecutions);
				this.$store.commit('setTimezone', settings.timezone);
				this.$store.commit('setExecutionTimeout', settings.executionTimeout);
				this.$store.commit('setMaxExecutionTimeout', settings.maxExecutionTimeout);
				this.$store.commit('setVersionCli', settings.versionCli);
				this.$store.commit('setOauthCallbackUrls', settings.oauthCallbackUrls);
				this.$store.commit('setN8nMetadata', settings.n8nMetadata || {});
			},
			async loadNodeTypes (): Promise<void> {
				const nodeTypes = await this.restApi().getNodeTypes();
				this.$store.commit('setNodeTypes', nodeTypes);
			},
			async loadCredentialTypes (): Promise<void> {
				const credentialTypes = await this.restApi().getCredentialTypes();
				this.$store.commit('setCredentialTypes', credentialTypes);
			},
			async loadCredentials (): Promise<void> {
				const credentials = await this.restApi().getAllCredentials();
				this.$store.commit('setCredentials', credentials);
			},
			async loadNodesProperties(nodeNames: string[]): Promise<void> {
				const allNodes = this.$store.getters.allNodeTypes;
				const nodesToBeFetched = allNodes.filter((node: INodeTypeDescription) => nodeNames.includes(node.name) && !node.hasOwnProperty('properties')).map((node: INodeTypeDescription) => node.name) as string[];
				if (nodesToBeFetched.length > 0) {
					// Only call API if node information is actually missing
					this.startLoading();
					const nodeInfo = await this.restApi().getNodesInformation(nodesToBeFetched);

					if (nodeInfo[0].translation) {
						addNodeTranslations(nodeInfo[0].translation);
					}

					this.$store.commit('updateNodeTypes', nodeInfo);
					this.stopLoading();
				}
			},
		},

		async mounted () {
			this.$root.$on('importWorkflowData', async (data: IDataObject) => {
				const resData = await this.importWorkflowData(data.data as IWorkflowDataUpdate);
			});

			this.$root.$on('newWorkflow', this.newWorkflow);

			this.$root.$on('importWorkflowUrl', async (data: IDataObject) => {
				const workflowData = await this.getWorkflowDataFromUrl(data.url as string);
				if (workflowData !== undefined) {
					const resData = await this.importWorkflowData(workflowData);
				}
			});

			this.startLoading();

			const loadPromises = [
				this.loadActiveWorkflows(),
				this.loadCredentials(),
				this.loadCredentialTypes(),
				this.loadNodeTypes(),
				this.loadSettings(),
			];

			try {
				await Promise.all(loadPromises);
			} catch (error) {
				this.$showError(
					error,
					this.$translateBase('nodeView.showError.mounted1.title'),
					this.$translateBase('nodeView.showError.mounted1.message', { colon: true }),
				);
				return;
			}

			this.instance.ready(async () => {
				try {
					this.initNodeView();
					await this.initView();
				} catch (error) {
					this.$showError(
						error,
						this.$translateBase('nodeView.showError.mounted2.title'),
						this.$translateBase('nodeView.showError.mounted2.message', { colon: true }),
					);
				}
				this.stopLoading();
			});

			this.$externalHooks().run('nodeView.mount');
		},

		destroyed () {
			this.resetWorkspace();
		},
	});
</script>

<style scoped lang="scss">

.zoom-menu {
	$--zoom-menu-margin: 5;

	position: fixed;
	left: $--sidebar-width + $--zoom-menu-margin;
	width: 200px;
	bottom: 45px;
	line-height: 25px;
	z-index: 18;
	color: #444;
	padding-right: 5px;

	&.expanded {
		left: $--sidebar-expanded-width + $--zoom-menu-margin;
	}
}

.node-creator-button {
	position: fixed;
	text-align: center;
	top: 80px;
	right: 20px;
	z-index: 10;
}

.node-creator-button button {
	position: relative;
	background: $--color-primary;
	font-size: 1.4em;
	color: #fff;
}

.node-creator-button:hover button {
	transform: scale(1.05);
}

.node-view-root {
	position: absolute;
	width: 100%;
	height: 100%;
	left: 0;
	top: 0;
	overflow: hidden;
}

.node-view-wrapper {
	position: fixed;
	width: 100%;
	height: 100%;
}

.node-view {
	position: relative;
	width: 100%;
	height: 100%;
	transform-origin: 0 0;
}

.node-view-background {
	position: absolute;
	width: 10000px;
	height: 10000px;
	top: -5000px;
	left: -5000px;
	background-size: 50px 50px;
	background-image: linear-gradient(to right, #eeeefe 1px, transparent 1px), linear-gradient(to bottom, #eeeefe 1px, transparent 1px);
}

.move-active {
	cursor: grab;
	cursor: -moz-grab;
	cursor: -webkit-grab;
	touch-action: none;
}

.move-in-process {
	cursor: grabbing;
	cursor: -moz-grabbing;
	cursor: -webkit-grabbing;
	touch-action: none;
}

.workflow-execute-wrapper {
	position: fixed;
	line-height: 65px;
	left: calc(50% - 150px);
	bottom: 30px;
	width: 300px;
	text-align: center;

	.run-icon {
		display: inline-block;
		transform: scale(1.4);
		margin-right: 0.5em;
	}

	.workflow-run-button {
		padding: 12px;
	}

	.stop-execution,
	.workflow-run-button.running {
		color: $--color-primary;
		background-color: $--color-primary-light;
	}
}

/* Makes sure that when selected with mouse it does not select text */
.do-not-select *,
.jtk-drag-select * {
	-webkit-touch-callout: none;
	-webkit-user-select: none;
	-khtml-user-select: none;
	-moz-user-select: none;
	-ms-user-select: none;
	user-select: none;
}

</style>

<style lang="scss">

.connection-input-name-label,
.connection-output-name-label {
	border-radius: 7px;
	background-color: rgba( $--custom-node-view-background, 0.8 );
	font-size: 0.7em;
	line-height: 1.3em;
	padding: 2px 3px;
	white-space: nowrap;
}

.delete-connection {
	font-weight: 500;
}

.remove-connection-label {
	font-size: 12px;
	color: #fff;
	line-height: 13px;
	border-radius: 15px;
	height: 15px;
	background-color: #334455;
	position: relative;
	height: 15px;
	width: 15px;
	text-align: center;

	&:hover {
		background-color: $--color-primary;
		font-size: 20px;
		line-height: 17px;
		height: 20px;
		width: 20px;
	}
}

.drop-add-node-label {
	color: #555;
	font-weight: 600;
	font-size: 0.8em;
	text-align: center;
	background-color: #ffffff55;
}

.node-input-endpoint-label,
.node-output-endpoint-label {
	background-color: $--custom-node-view-background;
	border-radius: 7px;
	font-size: 0.7em;
	padding: 2px;
	white-space: nowrap;
}

.node-input-endpoint-label {
	text-align: right;
}

.button-white {
	border: none;
	padding: 0.3em;
	margin: 0 0.1em;
	border-radius: 3px;
	font-size: 1.2em;
	background: #fff;
	width: 40px;
	height: 40px;
	color: #666;
	cursor: pointer;

	&:hover {
		transform: scale(1.1);
	}
}

</style><|MERGE_RESOLUTION|>--- conflicted
+++ resolved
@@ -517,13 +517,8 @@
 					}
 
 					this.$showMessage({
-<<<<<<< HEAD
 						title: this.$translateBase('nodeView.showMessage.keyDown.title'),
 						message: this.$translateBase('nodeView.showMessage.keyDown.message'),
-=======
-						title: 'Workflow created',
-						message: 'A new workflow got created!',
->>>>>>> 6ade0a00
 						type: 'success',
 					});
 				} else if ((e.key === 's') && (this.isCtrlKeyPressed(e) === true)) {
