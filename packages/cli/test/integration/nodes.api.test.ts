--- conflicted
+++ resolved
@@ -1,67 +1,25 @@
-<<<<<<< HEAD
+import path from 'path';
+
 import express from 'express';
-import type { Role } from '../../src/databases/entities/Role';
-import type { User } from '../../src/databases/entities/User';
-import * as testDb from './shared/testDb';
-import type { InstalledNodePayload, InstalledPackagePayload } from './shared/types';
-import { utils } from './shared/utils';
-
-jest.mock('../../src/CommunityNodes/helpers', () => ({
-	matchPackagesWithUpdates: jest.requireActual('../../src/CommunityNodes/helpers')
-		.matchPackagesWithUpdates,
-	parsePackageName: jest.requireActual('../../src/CommunityNodes/helpers').parsePackageName,
-	hasPackageLoadedSuccessfully: jest.fn(),
-	searchInstalledPackage: jest.fn(),
-	executeCommand: jest.fn(),
-	checkPackageStatus: jest.fn(),
-	removePackageFromMissingList: jest.fn(),
-}));
-
-jest.mock('../../src/CommunityNodes/packageModel', () => ({
-	getAllInstalledPackages: jest.requireActual('../../src/CommunityNodes/packageModel')
-		.getAllInstalledPackages,
-	removePackageFromDatabase: jest.fn(),
-	searchInstalledPackage: jest.fn(),
-}));
+import { mocked } from 'jest-mock';
 
 import {
-	checkPackageStatus,
+	checkNpmPackageStatus,
 	executeCommand,
-	hasPackageLoadedSuccessfully,
+	hasPackageLoaded,
+	isNpmError,
 	removePackageFromMissingList,
 } from '../../src/CommunityNodes/helpers';
-import { searchInstalledPackage } from '../../src/CommunityNodes/packageModel';
+import { findInstalledPackage, isPackageInstalled } from '../../src/CommunityNodes/packageModel';
+import { InstalledPackages } from '../../src/databases/entities/InstalledPackages';
 import { LoadNodesAndCredentials } from '../../src/LoadNodesAndCredentials';
-import { CURRENT_PACKAGE_VERSION, UPDATED_PACKAGE_VERSION } from './shared/constants';
-
-jest.mock('../../src/telemetry');
-
-jest.mock('../../src/LoadNodesAndCredentials', () => ({
-	LoadNodesAndCredentials: jest.fn(),
-}));
-=======
-import path from 'path';
-
-import express from 'express';
-import { mocked } from 'jest-mock';
-
-import * as utils from './shared/utils';
 import * as testDb from './shared/testDb';
-import {
-	executeCommand,
-	checkNpmPackageStatus,
-	hasPackageLoaded,
-	removePackageFromMissingList,
-	isNpmError,
-} from '../../src/CommunityNodes/helpers';
-import { findInstalledPackage, isPackageInstalled } from '../../src/CommunityNodes/packageModel';
-import { LoadNodesAndCredentials } from '../../src/LoadNodesAndCredentials';
-import { InstalledPackages } from '../../src/databases/entities/InstalledPackages';
-
+import { utils } from './shared/utils';
+
+import type { InstalledNodes } from '../../src/databases/entities/InstalledNodes';
 import type { Role } from '../../src/databases/entities/Role';
+import { COMMUNITY_PACKAGE_VERSION } from './shared/constants';
 import type { AuthAgent } from './shared/types';
-import type { InstalledNodes } from '../../src/databases/entities/InstalledNodes';
-import { COMMUNITY_PACKAGE_VERSION } from './shared/constants';
 
 jest.mock('../../src/telemetry');
 
@@ -87,7 +45,6 @@
 });
 
 const mockedEmptyPackage = mocked(utils.emptyPackage);
->>>>>>> ba534cd7
 
 let app: express.Application;
 let testDbName = '';
@@ -109,22 +66,10 @@
 });
 
 beforeEach(async () => {
-<<<<<<< HEAD
-	await testDb.truncate(['InstalledNodes', 'InstalledPackages'], testDbName);
-	// @ts-ignore
-	executeCommand.mockReset();
-	// @ts-ignore
-	checkPackageStatus.mockReset();
-	// @ts-ignore
-	searchInstalledPackage.mockReset();
-	// @ts-ignore
-	hasPackageLoadedSuccessfully.mockReset();
-=======
 	await testDb.truncate(['InstalledNodes', 'InstalledPackages', 'User'], testDbName);
 
 	mocked(executeCommand).mockReset();
 	mocked(findInstalledPackage).mockReset();
->>>>>>> ba534cd7
 });
 
 afterAll(async () => {
@@ -142,20 +87,13 @@
 		statusCode,
 		body: { data },
 	} = await authAgent(ownerShell).get('/nodes');
-
+	console.log(data);
 	expect(statusCode).toBe(200);
 	expect(data).toHaveLength(0);
 });
 
-<<<<<<< HEAD
-test('GET /nodes should return list with installed package and node', async () => {
-	const authOwnerAgent = utils.createAgent(app, { auth: true, user: ownerShell });
-	const installedPackage = await saveMockPackage(utils.installedPackagePayload());
-	await saveMockNode(utils.installedNodePayload(installedPackage.packageName));
-=======
 test('GET /nodes should return list of one installed package and node', async () => {
 	const ownerShell = await testDb.createUserShell(globalOwnerRole);
->>>>>>> ba534cd7
 
 	const { packageName } = await testDb.saveInstalledPackage(utils.installedPackagePayload());
 	await testDb.saveInstalledNode(utils.installedNodePayload(packageName));
@@ -164,47 +102,26 @@
 		statusCode,
 		body: { data },
 	} = await authAgent(ownerShell).get('/nodes');
-
+	console.log(data);
 	expect(statusCode).toBe(200);
 	expect(data).toHaveLength(1);
 	expect(data[0].installedNodes).toHaveLength(1);
 });
 
-<<<<<<< HEAD
-test('GET /nodes should return list with multiple installed package and node', async () => {
-	const authOwnerAgent = utils.createAgent(app, { auth: true, user: ownerShell });
-	const installedPackage1 = await saveMockPackage(utils.installedPackagePayload());
-	await saveMockNode(utils.installedNodePayload(installedPackage1.packageName));
-
-	const installedPackage2 = await saveMockPackage(utils.installedPackagePayload());
-	await saveMockNode(utils.installedNodePayload(installedPackage2.packageName));
-	await saveMockNode(utils.installedNodePayload(installedPackage2.packageName));
-=======
 test('GET /nodes should return list of multiple installed packages and nodes', async () => {
 	const ownerShell = await testDb.createUserShell(globalOwnerRole);
 
 	const first = await testDb.saveInstalledPackage(utils.installedPackagePayload());
 	await testDb.saveInstalledNode(utils.installedNodePayload(first.packageName));
->>>>>>> ba534cd7
 
 	const second = await testDb.saveInstalledPackage(utils.installedPackagePayload());
 	await testDb.saveInstalledNode(utils.installedNodePayload(second.packageName));
 	await testDb.saveInstalledNode(utils.installedNodePayload(second.packageName));
 
-<<<<<<< HEAD
-	expect(response.statusCode).toBe(200);
-	expect(response.body.data).toHaveLength(2);
-	expect([
-		...response.body.data[0].installedNodes,
-		...response.body.data[1].installedNodes,
-	]).toHaveLength(3);
-});
-=======
 	const {
 		statusCode,
 		body: { data },
 	} = await authAgent(ownerShell).get('/nodes');
->>>>>>> ba534cd7
 
 	expect(statusCode).toBe(200);
 	expect(data).toHaveLength(2);
@@ -217,27 +134,11 @@
 	expect(allNodes).toHaveLength(3);
 });
 
-<<<<<<< HEAD
-test('GET /nodes should check for updates when there are packages installed', async () => {
-	const authOwnerAgent = utils.createAgent(app, { auth: true, user: ownerShell });
-	const installedPackage = await saveMockPackage(utils.installedPackagePayload());
-	await saveMockNode(utils.installedNodePayload(installedPackage.packageName));
-=======
 test('GET /nodes should not check for updates if no packages installed', async () => {
 	const ownerShell = await testDb.createUserShell(globalOwnerRole);
->>>>>>> ba534cd7
 
 	await authAgent(ownerShell).get('/nodes');
 
-<<<<<<< HEAD
-	expect(executeCommand).toHaveBeenCalledWith('npm outdated --json', { doNotHandleError: true });
-});
-
-test('GET /nodes should mention updates when available', async () => {
-	const authOwnerAgent = utils.createAgent(app, { auth: true, user: ownerShell });
-	const installedPackage = await saveMockPackage(utils.installedPackagePayload());
-	await saveMockNode(utils.installedNodePayload(installedPackage.packageName));
-=======
 	expect(mocked(executeCommand)).toHaveBeenCalledTimes(0);
 });
 
@@ -248,7 +149,6 @@
 	await testDb.saveInstalledNode(utils.installedNodePayload(packageName));
 
 	await authAgent(ownerShell).get('/nodes');
->>>>>>> ba534cd7
 
 	expect(mocked(executeCommand)).toHaveBeenCalledWith('npm outdated --json', {
 		doNotHandleError: true,
@@ -297,20 +197,6 @@
 	expect(statusCode).toBe(400);
 });
 
-<<<<<<< HEAD
-test('POST /nodes Should not install duplicate packages', async () => {
-	const authOwnerAgent = utils.createAgent(app, { auth: true, user: ownerShell });
-	const requestBody = {
-		name: utils.installedPackagePayload().packageName,
-	};
-	// @ts-ignore
-	searchInstalledPackage.mockImplementation(() => {
-		return true;
-	});
-	// @ts-ignore
-	hasPackageLoadedSuccessfully.mockImplementation(() => {
-		return true;
-=======
 test('POST /nodes should reject if package is duplicate', async () => {
 	const ownerShell = await testDb.createUserShell(globalOwnerRole);
 
@@ -323,40 +209,18 @@
 		body: { message },
 	} = await authAgent(ownerShell).post('/nodes').send({
 		name: utils.installedPackagePayload().packageName,
->>>>>>> ba534cd7
 	});
 
 	expect(statusCode).toBe(400);
 	expect(message).toContain('already installed');
 });
 
-<<<<<<< HEAD
-test('POST /nodes Should allow installing packages that could not be loaded', async () => {
-	const authOwnerAgent = utils.createAgent(app, { auth: true, user: ownerShell });
-	const requestBody = {
-		name: utils.installedPackagePayload().packageName,
-	};
-	// @ts-ignore
-	searchInstalledPackage.mockImplementation(() => {
-		return true;
-	});
-	// @ts-ignore
-	hasPackageLoadedSuccessfully.mockImplementation(() => {
-		return false;
-	});
-
-	// @ts-ignore
-	checkPackageStatus.mockImplementation(() => {
-		return { status: 'OK' };
-	});
-=======
 test('POST /nodes should allow installing packages that could not be loaded', async () => {
 	const ownerShell = await testDb.createUserShell(globalOwnerRole);
 
 	mocked(findInstalledPackage).mockResolvedValueOnce(new InstalledPackages());
 	mocked(hasPackageLoaded).mockReturnValueOnce(false);
 	mocked(checkNpmPackageStatus).mockResolvedValueOnce({ status: 'OK' });
->>>>>>> ba534cd7
 
 	jest.spyOn(LoadNodesAndCredentials(), 'loadNpmModule').mockImplementationOnce(mockedEmptyPackage);
 
@@ -368,18 +232,6 @@
 	expect(mocked(removePackageFromMissingList)).toHaveBeenCalled();
 });
 
-<<<<<<< HEAD
-test('POST /nodes package should not install banned package', async () => {
-	const authOwnerAgent = utils.createAgent(app, { auth: true, user: ownerShell });
-	const installedPackage = utils.installedPackagePayload();
-	const requestBody = {
-		name: installedPackage.packageName,
-	};
-
-	// @ts-ignore
-	checkPackageStatus.mockImplementation(() => {
-		return { status: 'Banned' };
-=======
 test('POST /nodes should not install a banned package', async () => {
 	const ownerShell = await testDb.createUserShell(globalOwnerRole);
 	mocked(checkNpmPackageStatus).mockResolvedValueOnce({ status: 'Banned' });
@@ -389,7 +241,6 @@
 		body: { message },
 	} = await authAgent(ownerShell).post('/nodes').send({
 		name: utils.installedPackagePayload().packageName,
->>>>>>> ba534cd7
 	});
 
 	expect(statusCode).toBe(400);
@@ -408,13 +259,6 @@
 	expect(response.statusCode).toBe(400);
 });
 
-<<<<<<< HEAD
-test('DELETE /nodes Should return error when package was not installed', async () => {
-	const authOwnerAgent = utils.createAgent(app, { auth: true, user: ownerShell });
-	const requestBody = {
-		name: utils.installedPackagePayload().packageName,
-	};
-=======
 test('DELETE /nodes should reject if package is not installed', async () => {
 	const ownerShell = await testDb.createUserShell(globalOwnerRole);
 
@@ -424,29 +268,13 @@
 	} = await authAgent(ownerShell).delete('/nodes').query({
 		name: utils.installedPackagePayload().packageName,
 	});
->>>>>>> ba534cd7
 
 	expect(statusCode).toBe(400);
 	expect(message).toContain('not installed');
 });
 
-<<<<<<< HEAD
-// Useful test ?
-test('DELETE /nodes package should be uninstall all conditions are true', async () => {
-	const authOwnerAgent = utils.createAgent(app, { auth: true, user: ownerShell });
-	const requestBody = {
-		name: utils.installedPackagePayload().packageName,
-	};
-	// @ts-ignore
-	searchInstalledPackage.mockImplementation(() => {
-		return {
-			installedNodes: [],
-		};
-	});
-=======
 test('DELETE /nodes should uninstall package', async () => {
 	const ownerShell = await testDb.createUserShell(globalOwnerRole);
->>>>>>> ba534cd7
 
 	const removeSpy = jest
 		.spyOn(LoadNodesAndCredentials(), 'removeNpmModule')
@@ -474,13 +302,6 @@
 	expect(response.statusCode).toBe(400);
 });
 
-<<<<<<< HEAD
-test('PATCH /nodes Should return error when package was not installed', async () => {
-	const authOwnerAgent = utils.createAgent(app, { auth: true, user: ownerShell });
-	const requestBody = {
-		name: utils.installedPackagePayload().packageName,
-	};
-=======
 test('PATCH /nodes reject if package is not installed', async () => {
 	const ownerShell = await testDb.createUserShell(globalOwnerRole);
 
@@ -490,28 +311,13 @@
 	} = await authAgent(ownerShell).patch('/nodes').send({
 		name: utils.installedPackagePayload().packageName,
 	});
->>>>>>> ba534cd7
 
 	expect(statusCode).toBe(400);
 	expect(message).toContain('not installed');
 });
 
-<<<<<<< HEAD
-test('PATCH /nodes package should be updated if all conditions are true', async () => {
-	const authOwnerAgent = utils.createAgent(app, { auth: true, user: ownerShell });
-	const requestBody = {
-		name: utils.installedPackagePayload().packageName,
-	};
-	// @ts-ignore
-	searchInstalledPackage.mockImplementation(() => {
-		return {
-			installedNodes: [],
-		};
-	});
-=======
 test('PATCH /nodes should update a package', async () => {
 	const ownerShell = await testDb.createUserShell(globalOwnerRole);
->>>>>>> ba534cd7
 
 	const updateSpy = jest
 		.spyOn(LoadNodesAndCredentials(), 'updateNpmModule')
@@ -523,33 +329,5 @@
 		name: utils.installedPackagePayload().packageName,
 	});
 
-<<<<<<< HEAD
-async function saveMockPackage(payload: InstalledPackagePayload) {
-	return await testDb.saveInstalledPackage(payload);
-}
-
-async function saveMockNode(payload: InstalledNodePayload) {
-	return await testDb.saveInstalledNode(payload);
-}
-
-function getNpmOutdatedError(packageName: string) {
-	const errorOutput = new Error('Something went wrong');
-	// @ts-ignore
-	errorOutput.code = 1;
-	// @ts-ignore
-	errorOutput.stdout =
-		'{' +
-		`"${packageName}": {` +
-		`"current": "${CURRENT_PACKAGE_VERSION}",` +
-		`"wanted": "${CURRENT_PACKAGE_VERSION}",` +
-		`"latest": "${UPDATED_PACKAGE_VERSION}",` +
-		`"location": "node_modules/${packageName}"` +
-		'}' +
-		'}';
-
-	return errorOutput;
-}
-=======
 	expect(updateSpy).toHaveBeenCalledTimes(1);
-});
->>>>>>> ba534cd7
+});