{
  "name": "n8n",
<<<<<<< HEAD
  "version": "0.151.0",
=======
  "version": "0.157.1",
>>>>>>> 6a2db6d1
  "description": "n8n Workflow Automation Tool",
  "license": "SEE LICENSE IN LICENSE.md",
  "homepage": "https://n8n.io",
  "author": {
    "name": "Jan Oberhauser",
    "email": "jan@n8n.io"
  },
  "repository": {
    "type": "git",
    "url": "git+https://github.com/n8n-io/n8n.git"
  },
  "main": "dist/index",
  "types": "dist/src/index.d.ts",
  "oclif": {
    "commands": "./dist/commands",
    "bin": "n8n"
  },
  "scripts": {
    "build": "tsc",
    "dev": "concurrently -k -n \"TypeScript,Node\" -c \"yellow.bold,cyan.bold\" \"npm run watch\" \"nodemon\"",
    "format": "cd ../.. && node_modules/prettier/bin-prettier.js packages/cli/**/**.ts --write",
    "lint": "cd ../.. && node_modules/eslint/bin/eslint.js packages/cli",
    "lintfix": "cd ../.. && node_modules/eslint/bin/eslint.js packages/cli --fix",
    "postpack": "rm -f oclif.manifest.json",
    "prepack": "echo \"Building project...\" && rm -rf dist && tsc -b && oclif-dev manifest",
    "start": "run-script-os",
    "start:default": "cd bin && ./n8n",
    "start:windows": "cd bin && n8n",
    "test": "jest",
    "watch": "tsc --watch",
    "typeorm": "ts-node ../../node_modules/typeorm/cli.js"
  },
  "bin": {
    "n8n": "./bin/n8n"
  },
  "keywords": [
    "automate",
    "automation",
    "IaaS",
    "iPaaS",
    "n8n",
    "workflow"
  ],
  "engines": {
    "node": ">=14.0.0"
  },
  "files": [
    "bin",
    "templates",
    "dist",
    "oclif.manifest.json"
  ],
  "devDependencies": {
    "@oclif/dev-cli": "^1.22.2",
    "@types/basic-auth": "^1.1.2",
    "@types/bcryptjs": "^2.4.2",
    "@types/bull": "^3.3.10",
    "@types/compression": "1.0.1",
    "@types/connect-history-api-fallback": "^1.3.1",
    "@types/convict": "^4.2.1",
    "@types/dotenv": "^8.2.0",
    "@types/express": "^4.17.6",
    "@types/jest": "^26.0.13",
    "@types/localtunnel": "^1.9.0",
    "@types/lodash.get": "^4.4.6",
    "@types/node": "14.17.27",
    "@types/open": "^6.1.0",
    "@types/parseurl": "^1.3.1",
    "@types/request-promise-native": "~1.0.15",
    "@types/validator": "^13.7.0",
    "concurrently": "^5.1.0",
    "jest": "^26.4.2",
    "nodemon": "^2.0.2",
    "p-cancelable": "^2.0.0",
    "run-script-os": "^1.0.7",
    "ts-jest": "^26.3.0",
    "ts-node": "^8.9.1",
    "tslint": "^6.1.2",
    "typescript": "~4.3.5"
  },
  "dependencies": {
    "@oclif/command": "^1.5.18",
    "@oclif/errors": "^1.2.2",
    "@rudderstack/rudder-sdk-node": "1.0.6",
    "@types/json-diff": "^0.5.1",
    "@types/jsonwebtoken": "^8.5.2",
    "basic-auth": "^2.0.1",
    "bcryptjs": "^2.4.3",
    "body-parser": "^1.18.3",
    "body-parser-xml": "^2.0.3",
    "bull": "^3.19.0",
    "callsites": "^3.1.0",
    "class-validator": "^0.13.1",
    "client-oauth2": "^4.2.5",
    "compression": "^1.7.4",
    "connect-history-api-fallback": "^1.6.0",
    "convict": "^6.0.1",
    "csrf": "^3.1.0",
    "dotenv": "^8.0.0",
    "express": "^4.16.4",
    "fast-glob": "^3.2.5",
    "flatted": "^2.0.0",
    "google-timezones-json": "^1.0.2",
    "inquirer": "^7.0.1",
    "json-diff": "^0.5.4",
    "jsonwebtoken": "^8.5.1",
    "jwks-rsa": "~1.12.1",
    "localtunnel": "^2.0.0",
    "lodash.get": "^4.4.2",
    "mysql2": "~2.3.0",
<<<<<<< HEAD
    "n8n-core": "~0.95.0",
    "n8n-editor-ui": "~0.118.0",
    "n8n-nodes-base": "~0.148.0",
    "n8n-workflow": "~0.78.0",
=======
    "n8n-core": "~0.99.0",
    "n8n-editor-ui": "~0.124.0",
    "n8n-nodes-base": "~0.155.1",
    "n8n-workflow": "~0.81.0",
>>>>>>> 6a2db6d1
    "oauth-1.0a": "^2.2.6",
    "open": "^7.0.0",
    "pg": "^8.3.0",
    "prom-client": "^13.1.0",
    "request-promise-native": "^1.0.7",
    "sqlite3": "^5.0.1",
    "sse-channel": "^3.1.1",
    "tslib": "1.14.1",
    "typeorm": "0.2.30",
    "winston": "^3.3.3"
  },
  "jest": {
    "transform": {
      "^.+\\.tsx?$": "ts-jest"
    },
    "testURL": "http://localhost/",
    "testRegex": "(/__tests__/.*|(\\.|/)(test|spec))\\.(jsx?|tsx?)$",
    "testPathIgnorePatterns": [
      "/dist/",
      "/node_modules/"
    ],
    "moduleFileExtensions": [
      "ts",
      "tsx",
      "js",
      "json"
    ]
  }
}<|MERGE_RESOLUTION|>--- conflicted
+++ resolved
@@ -1,10 +1,6 @@
 {
   "name": "n8n",
-<<<<<<< HEAD
-  "version": "0.151.0",
-=======
   "version": "0.157.1",
->>>>>>> 6a2db6d1
   "description": "n8n Workflow Automation Tool",
   "license": "SEE LICENSE IN LICENSE.md",
   "homepage": "https://n8n.io",
@@ -115,17 +111,10 @@
     "localtunnel": "^2.0.0",
     "lodash.get": "^4.4.2",
     "mysql2": "~2.3.0",
-<<<<<<< HEAD
-    "n8n-core": "~0.95.0",
-    "n8n-editor-ui": "~0.118.0",
-    "n8n-nodes-base": "~0.148.0",
-    "n8n-workflow": "~0.78.0",
-=======
     "n8n-core": "~0.99.0",
     "n8n-editor-ui": "~0.124.0",
     "n8n-nodes-base": "~0.155.1",
     "n8n-workflow": "~0.81.0",
->>>>>>> 6a2db6d1
     "oauth-1.0a": "^2.2.6",
     "open": "^7.0.0",
     "pg": "^8.3.0",
